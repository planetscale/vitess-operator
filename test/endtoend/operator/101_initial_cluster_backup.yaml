--- conflicted
+++ resolved
@@ -21,11 +21,7 @@
     vtorc: vitess/lite:latest
     vtbackup: vitess/lite:latest
     mysqld:
-<<<<<<< HEAD
-      mysql80Compatible: percona/percona-server:8.0.34
-=======
       mysql80Compatible: mysql:8.0.30
->>>>>>> b67bb0d5
     mysqldExporter: prom/mysqld-exporter:v0.11.0
   cells:
   - name: zone1
