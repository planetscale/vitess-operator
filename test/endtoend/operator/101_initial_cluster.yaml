# The following example is minimalist. The security policies
# and resource specifications are not meant to be used in production.
# Please refer to the operator documentation for recommendations on
# production settings.
apiVersion: planetscale.com/v2
kind: VitessCluster
metadata:
  name: example
spec:
  images:
    vtctld: vitess/lite:v16.0.0
    vtgate: vitess/lite:v16.0.0
    vttablet: vitess/lite:v16.0.0
    vtorc: vitess/lite:v16.0.0
    vtbackup: vitess/lite:v16.0.0
    mysqld:
<<<<<<< HEAD
      mysql56Compatible: vitess/lite:v16.0.0
=======
      mysql80Compatible: vitess/lite:v16.0.0-rc1
>>>>>>> 7a610920
    mysqldExporter: prom/mysqld-exporter:v0.11.0
  cells:
  - name: zone1
    gateway:
      authentication:
        static:
          secret:
            name: example-cluster-config
            key: users.json
      replicas: 1
      resources:
        requests:
          cpu: 100m
          memory: 256Mi
        limits:
          memory: 256Mi
  vitessDashboard:
    cells:
    - zone1
    extraFlags:
      security_policy: read-only
    replicas: 1
    resources:
      limits:
        memory: 128Mi
      requests:
        cpu: 100m
        memory: 128Mi

  keyspaces:
  - name: commerce
    durabilityPolicy: semi_sync
    turndownPolicy: Immediate
    vitessOrchestrator:
      resources:
        limits:
          memory: 128Mi
        requests:
          cpu: 100m
          memory: 128Mi
      extraFlags:
        recovery-period-block-duration: 5s
    partitionings:
    - equal:
        parts: 1
        shardTemplate:
          databaseInitScriptSecret:
            name: example-cluster-config
            key: init_db.sql
          tabletPools:
          - cell: zone1
            type: replica
            replicas: 3
            vttablet:
              extraFlags:
                db_charset: utf8mb4
              resources:
                limits:
                  memory: 256Mi
                requests:
                  cpu: 100m
                  memory: 256Mi
            mysqld:
              resources:
                limits:
                  memory: 512Mi
                requests:
                  cpu: 100m
                  memory: 512Mi
            dataVolumeClaimTemplate:
              accessModes: ["ReadWriteOnce"]
              resources:
                requests:
                  storage: 10Gi
  updateStrategy:
    type: Immediate
---
apiVersion: v1
kind: Secret
metadata:
  name: example-cluster-config
type: Opaque
stringData:
  users.json: |
    {
      "user": [{
        "UserData": "user",
        "Password": ""
      }]
    }
  init_db.sql: |
    # This file is executed immediately after mysql_install_db,
    # to initialize a fresh data directory.

    ###############################################################################
    # Equivalent of mysql_secure_installation
    ###############################################################################

    # Changes during the init db should not make it to the binlog.
    # They could potentially create errant transactions on replicas.
    SET sql_log_bin = 0;
    # Remove anonymous users.
    DELETE FROM mysql.user WHERE User = '';

    # Disable remote root access (only allow UNIX socket).
    DELETE FROM mysql.user WHERE User = 'root' AND Host != 'localhost';

    # Remove test database.
    DROP DATABASE IF EXISTS test;

    ###############################################################################
    # Vitess defaults
    ###############################################################################

    # Vitess-internal database.
    CREATE DATABASE IF NOT EXISTS _vt;
    # Note that definitions of local_metadata and shard_metadata should be the same
    # as in production which is defined in go/vt/mysqlctl/metadata_tables.go.
    CREATE TABLE IF NOT EXISTS _vt.local_metadata (
      name VARCHAR(255) NOT NULL,
      value VARCHAR(255) NOT NULL,
      db_name VARBINARY(255) NOT NULL,
      PRIMARY KEY (db_name, name)
      ) ENGINE=InnoDB;
    CREATE TABLE IF NOT EXISTS _vt.shard_metadata (
      name VARCHAR(255) NOT NULL,
      value MEDIUMBLOB NOT NULL,
      db_name VARBINARY(255) NOT NULL,
      PRIMARY KEY (db_name, name)
      ) ENGINE=InnoDB;

    # Admin user with all privileges.
    CREATE USER 'vt_dba'@'localhost';
    GRANT ALL ON *.* TO 'vt_dba'@'localhost';
    GRANT GRANT OPTION ON *.* TO 'vt_dba'@'localhost';

    # User for app traffic, with global read-write access.
    CREATE USER 'vt_app'@'localhost';
    GRANT SELECT, INSERT, UPDATE, DELETE, CREATE, DROP, RELOAD, PROCESS, FILE,
      REFERENCES, INDEX, ALTER, SHOW DATABASES, CREATE TEMPORARY TABLES,
      LOCK TABLES, EXECUTE, REPLICATION CLIENT, CREATE VIEW,
      SHOW VIEW, CREATE ROUTINE, ALTER ROUTINE, CREATE USER, EVENT, TRIGGER
      ON *.* TO 'vt_app'@'localhost';

    # User for app debug traffic, with global read access.
    CREATE USER 'vt_appdebug'@'localhost';
    GRANT SELECT, SHOW DATABASES, PROCESS ON *.* TO 'vt_appdebug'@'localhost';

    # User for administrative operations that need to be executed as non-SUPER.
    # Same permissions as vt_app here.
    CREATE USER 'vt_allprivs'@'localhost';
    GRANT SELECT, INSERT, UPDATE, DELETE, CREATE, DROP, RELOAD, PROCESS, FILE,
      REFERENCES, INDEX, ALTER, SHOW DATABASES, CREATE TEMPORARY TABLES,
      LOCK TABLES, EXECUTE, REPLICATION SLAVE, REPLICATION CLIENT, CREATE VIEW,
      SHOW VIEW, CREATE ROUTINE, ALTER ROUTINE, CREATE USER, EVENT, TRIGGER
      ON *.* TO 'vt_allprivs'@'localhost';

    # User for slave replication connections.
    # TODO: Should we set a password on this since it allows remote connections?
    CREATE USER 'vt_repl'@'%';
    GRANT REPLICATION SLAVE ON *.* TO 'vt_repl'@'%';

    # User for Vitess filtered replication (binlog player).
    CREATE USER 'vt_filtered'@'localhost';
    GRANT SELECT, INSERT, UPDATE, DELETE, CREATE, DROP, RELOAD, PROCESS, FILE,
      REFERENCES, INDEX, ALTER, SHOW DATABASES, CREATE TEMPORARY TABLES,
      LOCK TABLES, EXECUTE, REPLICATION SLAVE, REPLICATION CLIENT, CREATE VIEW,
      SHOW VIEW, CREATE ROUTINE, ALTER ROUTINE, CREATE USER, EVENT, TRIGGER
      ON *.* TO 'vt_filtered'@'localhost';

    # User for Orchestrator (https://github.com/openark/orchestrator).
    # TODO: Reenable when the password is randomly generated.
    #CREATE USER 'orc_client_user'@'%' IDENTIFIED BY 'orc_client_user_password';
    #GRANT SUPER, PROCESS, REPLICATION SLAVE, RELOAD
    #  ON *.* TO 'orc_client_user'@'%';
    #GRANT SELECT
    #  ON _vt.* TO 'orc_client_user'@'%';

    FLUSH PRIVILEGES;

    RESET SLAVE ALL;
    RESET MASTER;<|MERGE_RESOLUTION|>--- conflicted
+++ resolved
@@ -14,11 +14,7 @@
     vtorc: vitess/lite:v16.0.0
     vtbackup: vitess/lite:v16.0.0
     mysqld:
-<<<<<<< HEAD
-      mysql56Compatible: vitess/lite:v16.0.0
-=======
-      mysql80Compatible: vitess/lite:v16.0.0-rc1
->>>>>>> 7a610920
+      mysql80Compatible: vitess/lite:v16.0.0
     mysqldExporter: prom/mysqld-exporter:v0.11.0
   cells:
   - name: zone1
