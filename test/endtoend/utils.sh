#!/bin/bash

# This file contains utility functions used in the end to end testing of the operator

# Use this to debug issues. It will print the commands as they run
# set -x
shopt -s expand_aliases
alias vtctldclient="vtctldclient --server=localhost:15999"
alias mysql="mysql -h 127.0.0.1 -P 15306 -u user"
BUILDKITE_BUILD_ID=${BUILDKITE_BUILD_ID:-"0"}

function checkSemiSyncSetup() {
  for vttablet in $(kubectl get pods --no-headers -o custom-columns=":metadata.name" | grep "vttablet") ; do
    echo "Checking semi-sync in $vttablet"
    checkSemiSyncWithRetry "$vttablet"
  done
}

function checkSemiSyncWithRetry() {
  vttablet=$1
  for i in {1..600} ; do
    kubectl exec "$vttablet" -c mysqld -- mysql -S "/vt/socket/mysql.sock" -u root -e "show variables like 'rpl_semi_sync_%_enabled'" | grep "ON"
    if [[ $? -eq 0 ]]; then
      return
    fi
    sleep 1
  done
  echo "Semi Sync not setup on $vttablet"
  exit 1
}

# getAllReplicaTablets returns the list of all the replica tablets as a space separated list
function getAllReplicaTablets() {
  vtctldclient GetTablets | grep "replica" | awk '{print $1}' | tr '\n' ' '
}

# getAllPrimaryTablets returns the list of all the primary tablets as a space separated list
function getAllPrimaryTablets() {
  vtctldclient GetTablets | grep "primary" | awk '{print $1}' | tr '\n' ' '
}

# runSQLWithRetry runs the given SQL until it succeeds
function runSQLWithRetry() {
  query=$1
  for i in {1..600} ; do
    mysql -e "$query"
    if [[ $? -eq 0 ]]; then
      return
    fi
    echo "failed to run query $query, retrying (attempt #$i) ..."
    sleep 1
  done
  echo "Timed out trying to run $query"
  exit 1
}

function printMysqlErrorFiles() {
  for vttablet in $(kubectl get pods --no-headers -o custom-columns=":metadata.name" | grep "vttablet") ; do
    echo "Finding error.log file in $vttablet"
    kubectl logs "$vttablet" -c mysqld
    kubectl logs "$vttablet" -c vttablet
  done
}

function printBackupLogFiles() {
  for vtbackup in $(kubectl get pods --no-headers -o custom-columns=":metadata.name" | grep "vtbackup") ; do
    echo "Printing logs of $vtbackup"
    kubectl logs "$vtbackup"
    echo "Description of $vtbackup"
    kubectl describe pod "$vtbackup"
    echo "User in $vtbackup"
    kubectl exec "$vtbackup" -- whoami
  done
}

function removeBackupFiles() {
  for vttablet in $(kubectl get pods --no-headers -o custom-columns=":metadata.name" | grep "vttablet") ; do
    echo "Removing backup files using $vttablet"
    kubectl exec "$vttablet" -c vttablet -- rm -rf /vt/backups/example
    return 0
  done
}

# takeBackup:
# $1: keyspace-shard for which the backup needs to be taken
declare INCREMENTAL_RESTORE_POS=""
function takeBackup() {
  keyspaceShard=$1
  initialBackupCount=$(kubectl get vtb --no-headers | wc -l)
  finalBackupCount=$((initialBackupCount+1))

  # Issue the BackupShard command to vtctldclient.
  vtctldclient BackupShard "${keyspaceShard}"

  for i in {1..600} ; do
    out=$(kubectl get vtb --no-headers | wc -l)
<<<<<<< HEAD
    if echo "${out}" | grep -c "${finalBackupCount}" >/dev/null; then
      echo "Full backup created"
      break
    fi
    sleep 3
  done

  # Now perform an incremental backup.
  insertWithRetry
  pos=$(mysql -sN -e "select @@global.gtid_executed")
  INCREMENTAL_RESTORE_POS="MySQL56/${pos//\\n/}"
  sleep 2
  echo "Backup position is $INCREMENTAL_RESTORE_POS"
  sleep 2
  insertWithRetry

  vtctldclient BackupShard --incremental-from-pos=auto "${keyspaceShard}"
  let finalBackupCount=${finalBackupCount}+1

  for i in {1..600} ; do
    out=$(kubectl get vtb --no-headers | wc -l)
    if echo "${out}" | grep -c "${finalBackupCount}" >/dev/null; then
      echo "Incremental backup created"
      return 0
    fi
    sleep 3
  done

  echo -e "ERROR: Backups not created - ${out}. ${backupCount} backups expected."
  exit 1
}

# restoreBackup:
# $1: tablet alias for which the backup needs to be restored
function restoreBackup() {
  tabletAlias=$1
  if [[ -z "${tabletAlias}" ]]; then
    echo "Tablet alias not provided as restore target"
    exit 1
  fi

  # Issue the PITR restore command to vtctldclient.
  # This should restore the last full backup, followed by applying the
  # binary logs to reach the desired timestamp.
  echo "Listing backups"
  vtctldclient GetBackups "$keyspaceShard"
  echo "End listing backups"
  echo "Restoring tablet ${tabletAlias} to position ${INCREMENTAL_RESTORE_POS}"
  if ! vtctldclient RestoreFromBackup --restore-to-pos "${INCREMENTAL_RESTORE_POS}" "${tabletAlias}"; then
    echo "ERROR: failed to perform incremental restore"
    exit 1
  fi

  cell="${tabletAlias%-*}"
  uid="${tabletAlias##*-}"

  for i in {1..600} ; do
    out=$(kubectl get pods --no-headers -l "planetscale.com/cell=${cell},planetscale.com/tablet-uid=${uid}" | grep "Running" | wc -l)
    if echo "$out" | grep -c "1" >/dev/null; then
      echo "Tablet ${tabletAlias} restore complete"
=======
    echo "$out" | grep "$finalBackupCount" > /dev/null 2>&1
    if [[ $? -eq 0 ]]; then
      echo "Backup created"
>>>>>>> 65518cb8
      return 0
    fi
    sleep 3
  done

  echo -e "ERROR: restored tablet ${tabletAlias} did not become healthy after the restore."
  exit 1
}

function verifyListBackupsOutput() {
  backupCount=$(kubectl get vtb --no-headers | wc -l)
  for i in {1..600} ; do
    out=$(vtctldclient LegacyVtctlCommand -- ListBackups "$keyspaceShard" | wc -l)
    echo "$out" | grep "$backupCount" > /dev/null 2>&1
    if [[ $? -eq 0 ]]; then
      echo "ListBackupsOutputCorrect"
      return 0
    fi
    sleep 3
  done
  echo -e "ERROR: ListBackups output not correct - $out. $backupCount backups expected."
  exit 1
}

function dockerContainersInspect() {
  for container in $(docker container ls --format '{{.Names}}') ; do
    echo "Container - $container"
    docker container inspect "$container"
  done
}

# checkPodStatusWithTimeout:
# $1: regex used to match pod names
# $2: number of pods to match (default: 1)
function checkPodStatusWithTimeout() {
  regex=$1
  nb=$2

  # Number of pods to match defaults to one
  if [[ -z "$nb" ]]; then
    nb=1
  fi

  # We use this for loop instead of `kubectl wait` because we don't have access to the full pod name
  # and `kubectl wait` does not support regex to match resource name.
  for i in {1..1200} ; do
    out=$(kubectl get pods)
    echo "$out" | grep -E "$regex" | wc -l | grep "$nb" > /dev/null 2>&1
    if [[ $? -eq 0 ]]; then
      echo "$regex found"
      return
    fi
    sleep 1
  done
  echo -e "ERROR: checkPodStatusWithTimeout timeout to find pod matching:\ngot:\n$out\nfor regex: $regex"
  echo "$regex" | grep "vttablet" > /dev/null 2>&1
  if [[ $? -eq 0 ]]; then
    printMysqlErrorFiles
  fi
  exit 1
}

# ensurePodResourcesSet:
# $1: regex used to match pod names
function ensurePodResourcesSet() {
  regex=$1

  baseCmd='kubectl get pods -o custom-columns="NAME:metadata.name,CONTAINERS:spec.containers[*].name,RESOURCE:spec.containers[*].resources'

  # We don't check for .limits.cpu because it is usually unset
  for resource in '.limits.memory"' '.requests.cpu"' '.requests.memory"' ; do
    cmd=${baseCmd}${resource}
    out=$(eval "$cmd")

    numContainers=$(echo "$out" | grep -E "$regex" | awk '{print $2}' | awk -F ',' '{print NF}')
    numContainersWithResources=$(echo "$out" | grep -E "$regex" | awk '{print $3}' | awk -F ',' '{print NF}')
    if [[ $numContainers != $numContainersWithResources ]]; then
      echo "one or more containers in pods with $regex do not have $resource set"
      exit 1
    fi
  done
}

function insertWithRetry() {
  for i in {1..600} ; do
    mysql --table < ../common/delete_commerce_data.sql && mysql --table < ../common/insert_commerce_data.sql
    if [[ $? -eq 0 ]]; then
      return
    fi
    echo "failed to insert commerce data, retrying (attempt #$i) ..."
    sleep 1
  done
}

function verifyVtGateVersion() {
  version=$1
  podName=$(kubectl get pods --no-headers -o custom-columns=":metadata.name" | grep "vtgate")
  data=$(kubectl logs "$podName" | head)
  echo "$data" | grep "$version" > /dev/null 2>&1
  if [[ $? -ne 0 ]]; then
    echo -e "The vtgate version is incorrect, expected: $version, got:\n$data"
    exit 1
  fi
}


# verifyDurabilityPolicy verifies the durability policy
# in the given keyspace
function verifyDurabilityPolicy() {
  keyspace=$1
  durabilityPolicy=$2
  data=$(vtctldclient LegacyVtctlCommand -- GetKeyspace "$keyspace")
  echo "$data" | grep "\"durability_policy\": \"$durabilityPolicy\"" > /dev/null 2>&1
  if [[ $? -ne 0 ]]; then
    echo -e "The durability policy in $keyspace is incorrect, got:\n$data"
    exit 1
  fi
}

function waitForKeyspaceToBeServing() {
  ks=$1
  shard=$2
  nb_of_replica=$3
  for i in {1..600} ; do
    out=$(mysql --table --execute="show vitess_tablets")
    echo "Serving output: ${out}"
    numtablets=$(echo "$out" | grep -E "$ks(.*)$shard(.*)PRIMARY(.*)SERVING|$ks(.*)$shard(.*)REPLICA(.*)SERVING" | wc -l)
    echo "Number of serving tablets: ${numtablets}"
    if [[ $numtablets -ge $((nb_of_replica+1)) ]]; then
      echo "Shard $ks/$shard is serving"
      return
    fi
    echo "Shard $ks/$shard is not fully serving. Output: $out"
    echo "Retrying (attempt #$i) ..."
    sleep 10
  done
}

function applySchemaWithRetry() {
  schema=$1
  ks=$2
  drop_sql=$3
  for i in {1..600} ; do
    vtctldclient ApplySchema --sql-file="$schema" $ks
    if [[ $? -eq 0 ]]; then
      return
    fi
    if [[ -n "$drop_sql" ]]; then
      mysql --table < $drop_sql
    fi
    echo "failed to apply schema $schema, retrying (attempt #$i) ..."
    sleep 1
  done
}

function assertSelect() {
  sql=$1
  shard=$2
  expected=$3
  data=$(mysql --table < $sql)
  echo "$data" | grep "$expected" > /dev/null 2>&1
  if [[ $? -ne 0 ]]; then
    echo -e "The data in $shard's tables is incorrect, got:\n$data"
    exit 1
  fi
}

function setupKubectlAccessForCI() {
  if [[ "$BUILDKITE_BUILD_ID" != "0" ]]; then
    # The script is being run from buildkite, so we need to do stuff
    # https://github.com/kubernetes-sigs/kind/issues/1846#issuecomment-691565834
    # Since kind is running in a sibling container, communicating with it through kubectl is not trivial.
    # To accomplish we need to add the current docker container in the same network as the kind container
    # and change the kubectl configuration to use the port listed in the internal endpoint instead of the one
    # that is exported to the localhost by kind.
    dockerContainerName=$(docker container ls --filter "ancestor=docker" --format '{{.Names}}')
    docker network connect kind $dockerContainerName
    kind get kubeconfig --internal --name kind-${BUILDKITE_BUILD_ID} > $HOME/.kube/config
  fi
}

# get_started:
# $1: operator file to use
# $2: initial config file to use
function get_started() {
    echo "Apply latest $1"
    kubectl apply -f "$1"
    checkPodStatusWithTimeout "vitess-operator(.*)1/1(.*)Running(.*)"

    echo "Apply $2"
    kubectl apply -f "$2"
    checkPodStatusWithTimeout "example-zone1-vtctld(.*)1/1(.*)Running(.*)"
    checkPodStatusWithTimeout "example-zone1-vtgate(.*)1/1(.*)Running(.*)"
    checkPodStatusWithTimeout "example-etcd(.*)1/1(.*)Running(.*)" 3
    checkPodStatusWithTimeout "example-vttablet-zone1(.*)3/3(.*)Running(.*)" 3
    checkPodStatusWithTimeout "example-commerce-x-x-zone1-vtorc(.*)1/1(.*)Running(.*)"

    sleep 10
    echo "Creating vschema and commerce SQL schema"

    ./pf.sh > /dev/null 2>&1 &
    sleep 5

    waitForKeyspaceToBeServing commerce - 2
    sleep 5

    applySchemaWithRetry create_commerce_schema.sql commerce drop_all_commerce_tables.sql
    vtctldclient ApplyVSchema --vschema-file="vschema_commerce_initial.json" commerce
    if [[ $? -ne 0 ]]; then
      echo "ApplySchema failed for initial commerce"
      printMysqlErrorFiles
      exit 1
    fi
    sleep 5

    echo "show databases;" | mysql | grep "commerce" > /dev/null 2>&1
    if [[ $? -ne 0 ]]; then
      echo "Could not find commerce database"
      printMysqlErrorFiles
      exit 1
    fi

    echo "show tables;" | mysql commerce | grep -E 'corder|customer|product' | wc -l | grep 3 > /dev/null 2>&1
    if [[ $? -ne 0 ]]; then
      echo "Could not find commerce's tables"
      printMysqlErrorFiles
      exit 1
    fi

    insertWithRetry

    assertSelect ../common/select_commerce_data.sql "commerce" << EOF
Using commerce
Customer
+-------------+--------------------+
| customer_id | email              |
+-------------+--------------------+
|           1 | alice@domain.com   |
|           2 | bob@domain.com     |
|           3 | charlie@domain.com |
|           4 | dan@domain.com     |
|           5 | eve@domain.com     |
+-------------+--------------------+
Product
+----------+-------------+-------+
| sku      | description | price |
+----------+-------------+-------+
| SKU-1001 | Monitor     |   100 |
| SKU-1002 | Keyboard    |    30 |
+----------+-------------+-------+
COrder
+----------+-------------+----------+-------+
| order_id | customer_id | sku      | price |
+----------+-------------+----------+-------+
|        1 |           1 | SKU-1001 |   100 |
|        2 |           2 | SKU-1002 |    30 |
|        3 |           3 | SKU-1002 |    30 |
|        4 |           4 | SKU-1002 |    30 |
|        5 |           5 | SKU-1002 |    30 |
+----------+-------------+----------+-------+
EOF
}<|MERGE_RESOLUTION|>--- conflicted
+++ resolved
@@ -94,7 +94,6 @@
 
   for i in {1..600} ; do
     out=$(kubectl get vtb --no-headers | wc -l)
-<<<<<<< HEAD
     if echo "${out}" | grep -c "${finalBackupCount}" >/dev/null; then
       echo "Full backup created"
       break
@@ -155,11 +154,6 @@
     out=$(kubectl get pods --no-headers -l "planetscale.com/cell=${cell},planetscale.com/tablet-uid=${uid}" | grep "Running" | wc -l)
     if echo "$out" | grep -c "1" >/dev/null; then
       echo "Tablet ${tabletAlias} restore complete"
-=======
-    echo "$out" | grep "$finalBackupCount" > /dev/null 2>&1
-    if [[ $? -eq 0 ]]; then
-      echo "Backup created"
->>>>>>> 65518cb8
       return 0
     fi
     sleep 3
