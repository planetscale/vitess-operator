--- conflicted
+++ resolved
@@ -98,11 +98,7 @@
 	}
 	// We use the Vitess wrangler (multi-step command executor) to recursively delete the keyspace.
 	// This is equivalent to `vtctl DeleteKeyspace -recursive`.
-<<<<<<< HEAD
-	wr := wrangler.New(logutil.NewConsoleLogger(), ts, nil, collationEnv, parser, environment.MySQLServerVersion)
-=======
 	wr := wrangler.New(vtEnv, logutil.NewConsoleLogger(), ts, nil)
->>>>>>> 826feda2
 
 	for _, name := range keyspaceNames {
 		// Before we delete a keyspace, we must delete vschema for this operation to be idempotent.
