--- conflicted
+++ resolved
@@ -81,11 +81,7 @@
 	}
 	// Wrangler wraps the necessary clients and implements
 	// multi-step Vitess cluster management workflows.
-<<<<<<< HEAD
-	wr := wrangler.New(logutil.NewConsoleLogger(), r.ts.Server, r.tmc, collationEnv, parser, environment.MySQLServerVersion)
-=======
 	wr := wrangler.New(vtEnv, logutil.NewConsoleLogger(), r.ts.Server, r.tmc)
->>>>>>> 826feda2
 	r.wr = wr
 
 	return nil
