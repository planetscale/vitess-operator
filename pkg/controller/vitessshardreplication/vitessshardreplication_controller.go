--- conflicted
+++ resolved
@@ -202,11 +202,7 @@
 	}
 	// Wrangler wraps the necessary clients and implements
 	// multi-step Vitess cluster management workflows.
-<<<<<<< HEAD
-	wr := wrangler.New(logutil.NewConsoleLogger(), ts.Server, tmc, collationEnv, parser, environment.MySQLServerVersion)
-=======
 	wr := wrangler.New(vtEnv, logutil.NewConsoleLogger(), ts.Server, tmc)
->>>>>>> 826feda2
 
 	// Initialize replication if it has not already been started.
 	initReplicationResult, err := r.initReplication(ctx, vts, wr)
